{
  "name": "@lingui/format-po",
<<<<<<< HEAD
  "version": "4.8.0-next.1",
=======
  "version": "4.11.2",
>>>>>>> 17e0af54
  "description": "Gettext PO format for Lingui Catalogs",
  "main": "./dist/po.cjs",
  "module": "./dist/po.mjs",
  "types": "./dist/po.d.ts",
  "sideEffects": false,
  "license": "MIT",
  "keywords": [
    "i18n",
    "lingui-format",
    "lingui-formatter",
    "gettext",
    "po",
    "pot",
    "internationalization",
    "i10n",
    "localization",
    "i9n",
    "translation",
    "multilingual"
  ],
  "scripts": {
    "build": "rimraf ./dist && unbuild",
    "stub": "unbuild --stub"
  },
  "repository": {
    "type": "git",
    "url": "https://github.com/lingui/js-lingui.git"
  },
  "bugs": {
    "url": "https://github.com/lingui/js-lingui/issues"
  },
  "engines": {
    "node": ">=16.0.0"
  },
  "files": [
    "LICENSE",
    "README.md",
    "dist/"
  ],
  "dependencies": {
<<<<<<< HEAD
    "@lingui/conf": "4.8.0-next.1",
    "@lingui/message-utils": "4.8.0-next.1",
    "date-fns": "^2.29.3",
=======
    "@lingui/conf": "4.11.2",
    "@lingui/message-utils": "4.11.2",
    "date-fns": "^3.6.0",
>>>>>>> 17e0af54
    "pofile": "^1.1.4"
  },
  "devDependencies": {
    "@lingui/jest-mocks": "workspace:^",
    "mockdate": "^3.0.5",
    "tsd": "^0.28.0",
    "unbuild": "2.0.0"
  }
}<|MERGE_RESOLUTION|>--- conflicted
+++ resolved
@@ -1,10 +1,6 @@
 {
   "name": "@lingui/format-po",
-<<<<<<< HEAD
-  "version": "4.8.0-next.1",
-=======
   "version": "4.11.2",
->>>>>>> 17e0af54
   "description": "Gettext PO format for Lingui Catalogs",
   "main": "./dist/po.cjs",
   "module": "./dist/po.mjs",
@@ -45,15 +41,9 @@
     "dist/"
   ],
   "dependencies": {
-<<<<<<< HEAD
-    "@lingui/conf": "4.8.0-next.1",
-    "@lingui/message-utils": "4.8.0-next.1",
-    "date-fns": "^2.29.3",
-=======
     "@lingui/conf": "4.11.2",
     "@lingui/message-utils": "4.11.2",
     "date-fns": "^3.6.0",
->>>>>>> 17e0af54
     "pofile": "^1.1.4"
   },
   "devDependencies": {
