--- conflicted
+++ resolved
@@ -1,4 +1,3 @@
-<<<<<<< HEAD
 import path from "path"
 import { validate } from "jest-validate"
 import {
@@ -8,8 +7,6 @@
   configValidation
 } from "@lingui/conf"
 import { mockConsole, getConsoleMockCalls } from "@lingui/jest-mocks"
-=======
-import { getConfig, replaceRootDir } from "@lingui/conf"
 import cosmiconfig from "cosmiconfig"
 
 const mockExplorer = {
@@ -31,14 +28,20 @@
   }
 })
 
-beforeEach(function() {
-  cosmiconfig().loadSync.mockClear()
-  cosmiconfig().searchSync.mockClear()
-})
->>>>>>> f0bfbc2d
+describe("@lingui/conf", function() {
+  beforeEach(function() {
+    cosmiconfig().loadSync.mockClear()
+    cosmiconfig().searchSync.mockClear()
+  })
 
-describe("@lingui/conf", function() {
   it("should return default config", function() {
+    cosmiconfig().searchSync.mockReturnValueOnce({
+      config: {
+        rootDir: ".",
+        locales: ["en", "cs"]
+      },
+      filepath: "."
+    })
     expect.assertions(2)
 
     mockConsole(console => {
@@ -131,8 +134,12 @@
   })
 
   it("searches for a config file", function() {
-    getConfig()
-    expect(cosmiconfig().searchSync).toHaveBeenCalled()
+    expect.assertions(1)
+
+    mockConsole(() => {
+      getConfig()
+      expect(cosmiconfig().searchSync).toHaveBeenCalled()
+    })
   })
 
   describe("with --config command line argument", function() {
@@ -146,9 +153,12 @@
     })
 
     it("allows specific config file to be loaded", function() {
-      getConfig()
-      expect(cosmiconfig().searchSync).not.toHaveBeenCalled()
-      expect(cosmiconfig().loadSync).toHaveBeenCalledWith("./lingui/myconfig")
+      expect.assertions(2)
+      mockConsole(() => {
+        getConfig()
+        expect(cosmiconfig().searchSync).not.toHaveBeenCalled()
+        expect(cosmiconfig().loadSync).toHaveBeenCalledWith("./lingui/myconfig")
+      })
     })
   })
 })