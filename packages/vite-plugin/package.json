--- conflicted
+++ resolved
@@ -1,10 +1,6 @@
 {
   "name": "@lingui/vite-plugin",
-<<<<<<< HEAD
-  "version": "4.8.0-next.1",
-=======
   "version": "4.11.2",
->>>>>>> 17e0af54
   "description": "Vite plugin for Lingui message catalogs",
   "main": "./dist/index.cjs",
   "module": "./dist/index.mjs",
@@ -43,13 +39,8 @@
     "dist/"
   ],
   "dependencies": {
-<<<<<<< HEAD
-    "@lingui/cli": "4.8.0-next.1",
-    "@lingui/conf": "4.8.0-next.1"
-=======
     "@lingui/cli": "4.11.2",
     "@lingui/conf": "4.11.2"
->>>>>>> 17e0af54
   },
   "peerDependencies": {
     "vite": "^3 || ^4 || ^5.0.9"
