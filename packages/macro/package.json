--- conflicted
+++ resolved
@@ -28,14 +28,9 @@
     "index.d.ts"
   ],
   "dependencies": {
-<<<<<<< HEAD
-    "babel-plugin-macros": "^2.5.1",
     "ramda": "^0.26.1"
-=======
-    "@lingui/babel-plugin-transform-react": "0.0.0-managed-by-release-script"
   },
   "peerDependencies": {
     "babel-plugin-macros": "^2.5.1"
->>>>>>> 99386a2f
   }
 }