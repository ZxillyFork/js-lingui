import { DEFAULT_EXTENSIONS, transformAsync, ParserOptions } from "@babel/core"

import type {
  ExtractPluginOpts,
  Origin,
} from "@lingui/babel-plugin-extract-messages"
import linguiExtractMessages from "@lingui/babel-plugin-extract-messages"

import {
  ExtractorType,
  LinguiConfig,
  ExtractedMessage,
  ExtractorCtx,
} from "@lingui/conf"
import { ParserPlugin } from "@babel/parser"

import linguiMacroPlugin, {
  type LinguiPluginOpts,
} from "@lingui/babel-plugin-lingui-macro"

export const babelRe = new RegExp(
  "\\.(" +
    [...DEFAULT_EXTENSIONS, ".ts", ".mts", ".cts", ".tsx"]
      .map((ext) => ext.slice(1))
      .join("|") +
    ")$",
  "i"
)

const inlineSourceMapsRE = new RegExp(
  /\/[\/\*][#@]\s+sourceMappingURL=data:application\/json;(?:charset:utf-8;)?base64,/i
)

/**
 * Create a source mapper which could read original positions
 * from either inline sourcemaps or from external passed as `sourceMaps` argument.
 *
 * Warning! You have to call destroy method after you finish working with a mapper.
 *
 * @param code source code
 * @param sourceMaps Raw Sourcemaps object to mapping from. Check the https://github.com/mozilla/source-map#new-sourcemapconsumerrawsourcemap
 */
async function createSourceMapper(code: string, sourceMaps?: any) {
  let sourceMapsConsumer: import("source-map").SourceMapConsumer

  if (sourceMaps) {
    const { SourceMapConsumer } = await import("source-map")
    sourceMapsConsumer = await new SourceMapConsumer(sourceMaps)
  } else if (code.search(inlineSourceMapsRE) != -1) {
    const { SourceMapConsumer } = await import("source-map")
    const { fromSource } = await import("convert-source-map")

    const t = fromSource(code).toObject()

    sourceMapsConsumer = await new SourceMapConsumer(t)
  }

  return {
    destroy: () => {
      if (sourceMapsConsumer) {
        sourceMapsConsumer.destroy()
      }
    },

    originalPositionFor: (origin: Origin): Origin => {
      if (!sourceMapsConsumer) {
        return origin
      }

      const [_, line, column] = origin

      const mappedPosition = sourceMapsConsumer.originalPositionFor({
        line,
        column,
      })

      return [mappedPosition.source, mappedPosition.line, mappedPosition.column]
    },
  }
}

/**
 * @public
 *
 * Low level function used in default Lingui extractor.
 * This function setup source maps and lingui plugins needed for
 * extraction process but leaving `parserOptions` up to userland implementation.
 *
 *
 * @example
 * ```ts
 * const extractor: ExtractorType = {
 *   ...
 *   async extract(filename, code, onMessageExtracted, ctx) {
 *     return extractFromFileWithBabel(filename, code, onMessageExtracted, ctx, {
 *       // https://babeljs.io/docs/babel-parser#plugins
 *       plugins: [
 *         "decorators-legacy",
 *         "typescript",
 *         "jsx",
 *       ],
 *     })
 *   },
 * }
 * ```
 */
export async function extractFromFileWithBabel(
  filename: string,
  code: string,
  onMessageExtracted: (msg: ExtractedMessage) => void,
  ctx: ExtractorCtx,
  parserOpts: ParserOptions,
  skipMacroPlugin = false
) {
  const mapper = await createSourceMapper(code, ctx?.sourceMaps)

  await transformAsync(code, {
    // don't generate code
    code: false,

    babelrc: false,
    configFile: false,

    filename: filename,

    inputSourceMap: ctx?.sourceMaps,
    parserOpts,

    plugins: [
      ...(!skipMacroPlugin
        ? [
            [
              linguiMacroPlugin,
              {
                extract: true,
                linguiConfig: ctx.linguiConfig,
              } satisfies LinguiPluginOpts,
            ],
          ]
        : []),
      [
        linguiExtractMessages,
        {
          onMessageExtracted: (msg) => {
            return onMessageExtracted({
              ...msg,
              origin: mapper.originalPositionFor(msg.origin),
            })
          },
        } satisfies ExtractPluginOpts,
      ],
    ],
  })

  mapper.destroy()
}

export function getBabelParserOptions(
  filename: string,
  parserOptions: LinguiConfig["extractorParserOptions"]
) {
  // https://babeljs.io/docs/en/babel-parser#latest-ecmascript-features
  const parserPlugins: ParserPlugin[] = []

  if ([/\.ts$/, /\.mts$/, /\.cts$/, /\.tsx$/].some((r) => filename.match(r))) {
    parserPlugins.push("typescript")
    if (parserOptions.tsExperimentalDecorators) {
      parserPlugins.push("decorators-legacy")
    } else {
      parserPlugins.push("decorators")
    }
  } else {
    parserPlugins.push("decorators")

    if (parserOptions?.flow) {
      parserPlugins.push("flow")
    }
  }

  if ([/\.js$/, /\.jsx$/, /\.tsx$/].some((r) => filename.match(r))) {
    parserPlugins.push("jsx")
  }

  return parserPlugins
}

const extractor: ExtractorType = {
  match(filename) {
    return babelRe.test(filename)
  },

  async extract(filename, code, onMessageExtracted, ctx) {
    const parserOptions = ctx.linguiConfig.extractorParserOptions

<<<<<<< HEAD
=======
    // https://babeljs.io/docs/en/babel-parser#latest-ecmascript-features
    const parserPlugins: ParserPlugin[] = [
      "importAttributes", // stage3
      "explicitResourceManagement", // stage3,
    ]

    if (
      [/\.ts$/, /\.mts$/, /\.cts$/, /\.tsx$/].some((r) => filename.match(r))
    ) {
      parserPlugins.push("typescript")
      if (parserOptions.tsExperimentalDecorators) {
        parserPlugins.push("decorators-legacy")
      } else {
        parserPlugins.push("decorators")
      }
    } else {
      parserPlugins.push("decorators")

      if (parserOptions?.flow) {
        parserPlugins.push("flow")
      }
    }

    if ([/\.js$/, /\.jsx$/, /\.tsx$/].some((r) => filename.match(r))) {
      parserPlugins.push("jsx")
    }

>>>>>>> 263faa5b
    return extractFromFileWithBabel(filename, code, onMessageExtracted, ctx, {
      plugins: getBabelParserOptions(filename, parserOptions),
    })
  },
}

export default extractor<|MERGE_RESOLUTION|>--- conflicted
+++ resolved
@@ -160,7 +160,10 @@
   parserOptions: LinguiConfig["extractorParserOptions"]
 ) {
   // https://babeljs.io/docs/en/babel-parser#latest-ecmascript-features
-  const parserPlugins: ParserPlugin[] = []
+  const parserPlugins: ParserPlugin[] = [
+    "importAttributes", // stage3
+    "explicitResourceManagement", // stage3,
+  ]
 
   if ([/\.ts$/, /\.mts$/, /\.cts$/, /\.tsx$/].some((r) => filename.match(r))) {
     parserPlugins.push("typescript")
@@ -192,36 +195,6 @@
   async extract(filename, code, onMessageExtracted, ctx) {
     const parserOptions = ctx.linguiConfig.extractorParserOptions
 
-<<<<<<< HEAD
-=======
-    // https://babeljs.io/docs/en/babel-parser#latest-ecmascript-features
-    const parserPlugins: ParserPlugin[] = [
-      "importAttributes", // stage3
-      "explicitResourceManagement", // stage3,
-    ]
-
-    if (
-      [/\.ts$/, /\.mts$/, /\.cts$/, /\.tsx$/].some((r) => filename.match(r))
-    ) {
-      parserPlugins.push("typescript")
-      if (parserOptions.tsExperimentalDecorators) {
-        parserPlugins.push("decorators-legacy")
-      } else {
-        parserPlugins.push("decorators")
-      }
-    } else {
-      parserPlugins.push("decorators")
-
-      if (parserOptions?.flow) {
-        parserPlugins.push("flow")
-      }
-    }
-
-    if ([/\.js$/, /\.jsx$/, /\.tsx$/].some((r) => filename.match(r))) {
-      parserPlugins.push("jsx")
-    }
-
->>>>>>> 263faa5b
     return extractFromFileWithBabel(filename, code, onMessageExtracted, ctx, {
       plugins: getBabelParserOptions(filename, parserOptions),
     })
