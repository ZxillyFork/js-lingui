--- conflicted
+++ resolved
@@ -14,19 +14,12 @@
     "react-dom": "^18.2.0"
   },
   "devDependencies": {
-<<<<<<< HEAD
-    "@babel/core": "^7.22.10",
-    "@lingui/cli": "^4.4.0",
-    "@rspack/cli": "latest",
-    "@types/react": "18.2.0",
-=======
     "@lingui/cli": "^4.7.2",
     "@lingui/macro": "^4.7.2",
     "@lingui/swc-plugin": "^4.0.7",
     "@rspack/cli": "^0.6.2",
     "@rspack/core": "^0.6.2",
     "@types/react": "^18.2.79",
->>>>>>> 17e0af54
     "@types/react-dom": "18.2.1",
     "typescript": "^5.0.4"
   }
