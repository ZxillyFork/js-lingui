'use client'
// this is a client component because it uses the `useState` hook

import { useState } from 'react'
<<<<<<< HEAD
import { t, msg } from '@lingui/core/macro'
import { MessageDescriptor } from '@lingui/core'
=======
import { msg } from '@lingui/macro'
>>>>>>> 17e0af54
import { useLingui } from '@lingui/react'
import { usePathname, useRouter } from 'next/navigation'

type LOCALES = 'en' | 'sr' | 'es' | 'pseudo'

const languages = {
  en: msg`English`,
  sr: msg`Serbian`,
  es: msg`Spanish`
} as const

export function Switcher() {
  const router = useRouter()
  const { i18n } = useLingui()
  const pathname = usePathname()

  const [locale, setLocale] = useState<LOCALES>(
    pathname?.split('/')[1] as LOCALES
  )

  // disabled for DEMO - so we can demonstrate the 'pseudo' locale functionality
  // if (process.env.NEXT_PUBLIC_NODE_ENV !== 'production') {
  //   languages['pseudo'] = t`Pseudo`
  // }

  function handleChange(event: React.ChangeEvent<HTMLSelectElement>) {
    const locale = event.target.value as LOCALES

    const pathNameWithoutLocale = pathname?.split('/')?.slice(2) ?? []
    const newPath = `/${locale}/${pathNameWithoutLocale.join('/')}`

    setLocale(locale)
    router.push(newPath)
  }

  return (
    <select value={locale} onChange={handleChange}>
      {Object.keys(languages).map((locale) => {
        return (
          <option value={locale} key={locale}>
            {i18n._(languages[locale as keyof typeof languages])}
          </option>
        )
      })}
    </select>
  )
}<|MERGE_RESOLUTION|>--- conflicted
+++ resolved
@@ -2,12 +2,7 @@
 // this is a client component because it uses the `useState` hook
 
 import { useState } from 'react'
-<<<<<<< HEAD
-import { t, msg } from '@lingui/core/macro'
-import { MessageDescriptor } from '@lingui/core'
-=======
-import { msg } from '@lingui/macro'
->>>>>>> 17e0af54
+import { msg } from '@lingui/core/macro'
 import { useLingui } from '@lingui/react'
 import { usePathname, useRouter } from 'next/navigation'
 
