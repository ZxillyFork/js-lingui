--- conflicted
+++ resolved
@@ -22,11 +22,7 @@
         uses: actions/setup-node@v4
         with:
           always-auth: true
-<<<<<<< HEAD
-          node-version: 20
-=======
           node-version: 'lts/*'
->>>>>>> 6b779717
           cache: 'yarn'
 
       - name: Install dependencies if needed
