{
<<<<<<< HEAD
  "version": "4.8.0-next.1",
=======
  "version": "4.11.2",
>>>>>>> 17e0af54
  "packages": ["packages/*"],
  "npmClient": "yarn",
  "useWorkspaces": true,
  "command": {
    "version": {
      "message": "chore(release): published %s [skip ci]",
      "ignoreChanges": [
        "**/CHANGELOG.md",
        "**/examples/*",
        "**/node_modules/**",
        "**/package.json",
        "**/website/**",
        "**/*.md",
        "test/**"
      ]
    },
    "publish": {
      "allowBranch": ["main", "next"],
      "ignoreChanges": [
        "**/CHANGELOG.md",
        "**/examples/*",
        "**/node_modules/**",
        "**/package.json",
        "**/website/**",
        "**/*.md",
        "test/**"
      ]
    }
  }
}<|MERGE_RESOLUTION|>--- conflicted
+++ resolved
@@ -1,9 +1,5 @@
 {
-<<<<<<< HEAD
-  "version": "4.8.0-next.1",
-=======
   "version": "4.11.2",
->>>>>>> 17e0af54
   "packages": ["packages/*"],
   "npmClient": "yarn",
   "useWorkspaces": true,
